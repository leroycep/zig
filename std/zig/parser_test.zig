--- conflicted
+++ resolved
@@ -1,10 +1,3 @@
-test "temporary trivial example" {
-    try testCanonical(
-        \\const x = true;
-        \\
-    );
-}
-
 test "zig fmt: allowzero pointer" {
     try testCanonical(
         \\const T = [*]allowzero const u8;
@@ -2144,11 +2137,7 @@
     var stderr_file = try io.getStdErr();
     var stderr = &stderr_file.outStream().stream;
 
-<<<<<<< HEAD
-    var tree = try std.zig.parse2(allocator, source);
-=======
     const tree = try std.zig.parse(allocator, source);
->>>>>>> edcc7c72
     defer tree.deinit();
 
     var error_it = tree.errors.iterator(0);
